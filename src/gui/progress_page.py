--- conflicted
+++ resolved
@@ -4,7 +4,7 @@
 from typing import List, Dict, Optional
 from PySide6.QtWidgets import (
     QWidget, QVBoxLayout, QHBoxLayout, QLabel,
-    QFrame, QProgressBar, QPushButton, QSizePolicy
+    QFrame, QProgressBar, QPushButton, QSizePolicy, QMessageBox
 )
 from PySide6.QtCore import Qt, Signal, Slot, QTimer
 from PySide6.QtGui import QFont, QPainter, QPen, QColor
@@ -84,6 +84,10 @@
         # Pipeline worker
         self.worker: Optional[PipelineWorker] = None
         self.current_stage: str = ""
+        
+        # Backend settings
+        self.backend: str = "whisper"
+        self.groq_api_key: str = ""
 
         self._setup_ui()
         
@@ -316,10 +320,6 @@
         return layout
 
     @Slot(str, str)
-<<<<<<< HEAD
-    def set_data(self, file_path: str, option: str) -> None:
-        """Set the file path and option to display."""
-=======
     def set_data(self, file_path: str, option: str, backend: str = "whisper", groq_api_key: str = "") -> None:
         """
         Set the file path and option to display.
@@ -333,7 +333,6 @@
             backend: Transcription backend ("whisper" or "groq")
             groq_api_key: Groq API key (if backend is "groq")
         """
->>>>>>> cb7cbff2
         self.file_path = file_path
         self.option = option
         self.backend = backend
@@ -352,17 +351,12 @@
         self.start_real_processing()
 
     def start_real_processing(self) -> None:
-<<<<<<< HEAD
-        """Start real pipeline processing with PipelineWorker."""
-        logger.info(f"Starting real processing: {self.file_path} ({self.option} mode)")
-=======
         """
         Start real pipeline processing with PipelineWorker.
 
         This replaces the fake simulation with actual AI processing.
         """
         logger.info(f"Starting real processing: {self.file_path} ({self.option} mode, backend: {self.backend})")
->>>>>>> cb7cbff2
 
         # Reset progress
         self.progress = 0
@@ -490,12 +484,7 @@
         print(f"✗ Processing Failed: {error}")
         print("=" * 60 + "\n")
 
-<<<<<<< HEAD
-        # For now, emit empty results
-=======
         # Show error dialog to user
-        from PySide6.QtWidgets import QMessageBox
-
         msg_box = QMessageBox(self)
         msg_box.setIcon(QMessageBox.Warning)
         msg_box.setWindowTitle("처리 실패")
@@ -519,7 +508,6 @@
         msg_box.exec()
 
         # Emit empty results to return to main page
->>>>>>> cb7cbff2
         self.processing_completed.emit([])
 
     def _update_loading_animation(self) -> None:
